# -*- coding: utf-8 -*-
from __future__ import division, absolute_import
from __future__ import print_function

import math
import logging
import numpy as np
import pandas as pd

from pyscal.constants import EPSILON as epsilon
from pyscal.constants import SWINTEGERS
from pyscal.constants import MAX_EXPONENT
from pyscal import utils


class WaterOil(object):
    """A representation of two-phase properties for oil-water.

    Can hold relative permeability data, and capillary pressure.

    Parametrizations for relative permeability:
     * Corey
     * LET

    For capillary pressure:
     * Simplified J-function

    For object initialization, only saturation endpoints must be inputted,
    and saturation resolution. An optional string can be added as a 'tag'
    that can be used when outputting.

    Relative permeability and/or capillary pressure can be added through
    parametrizations, or from a dataframe (will incur interpolation).

    Can be dumped as include files for Eclipse/OPM and Nexus simulators.
    """

    def __init__(self, swirr=0.0, swl=0.0, swcr=0.0, sorw=0.0, h=0.01, tag=""):
        """Sets up the saturation range. Swirr is only relevant
        for the capillary pressure, not for relperm data."""

        assert -epsilon < swirr < 1.0 + epsilon
        assert -epsilon < swl < 1.0 + epsilon
        assert -epsilon < swcr < 1.0 + epsilon
        assert -epsilon < sorw < 1.0 + epsilon
        assert epsilon < h <= 1
        assert swl < 1 - sorw
        assert swcr < 1 - sorw
        assert swirr < 1 - sorw
        if not isinstance(tag, str):
            tag = ""
        self.swirr = swirr
        self.swl = max(swl, swirr)  # Cannot allow swl < swirr. Warn?
        if not np.isclose(sorw, 0) and sorw < 1 / SWINTEGERS:
            # Give up handling sorw very close to zero
            sorw = 0.0
        if self.swl < swcr < self.swl + 1 / SWINTEGERS + epsilon:
            # Give up handling swcr so close to swl
            swcr = self.swl
        self.swcr = max(self.swl, swcr)  # Cannot allow swcr < swl. Warn?
        self.sorw = sorw
        self.h = h
        self.tag = tag
        sw = list(np.arange(self.swl, 1 - sorw, h)) + [self.swcr] + [1 - sorw] + [1]
        self.table = pd.DataFrame(sw, columns=["sw"])
        # Ensure that we do not have sw values that are too close
        # to each other, determined rougly by the distance 1/10000
        self.table["swint"] = list(
            map(int, list(map(round, self.table["sw"] * SWINTEGERS)))
        )
        self.table.drop_duplicates("swint", inplace=True)
        # Now, sw=1-sorw might be accidentaly dropped, so make sure we
        # have it by replacing the closest value by 1-sorw exactly
        sorwindex = (self.table["sw"] - (1 - self.sorw)).abs().sort_values().index[0]
        self.table.loc[sorwindex, "sw"] = 1 - self.sorw

        # Same for sw=swcr:
        swcrindex = (self.table["sw"] - (self.swcr)).abs().sort_values().index[0]
        self.table.loc[swcrindex, "sw"] = self.swcr

        # If sw=1 was dropped, then sorw was close to zero:
        if not np.isclose(self.table["sw"].max(), 1.0):
            # Add it as an extra row:
            self.table.loc[len(self.table) + 1, "sw"] = 1.0

        self.table.sort_values(by="sw", inplace=True)
        self.table.reset_index(inplace=True)
        self.table = self.table[["sw"]]  # Drop the swint column

        # Normalize for krw:
        self.table["swn"] = (self.table.sw - self.swcr) / (1 - self.swcr - self.sorw)
        # Normalize for krow:
        self.table["son"] = (1 - self.table.sw - self.sorw) / (
            1 - self.sorw - self.swcr
        )

        # Different normalization for Sw used for capillary pressure
        self.table["swnpc"] = (self.table.sw - swirr) / (1 - swirr)

        self.swcomment = "-- swirr=%g swl=%g swcr=%g sorw=%g\n" % (
            self.swirr,
            self.swl,
            self.swcr,
            self.sorw,
        )
        self.krwcomment = ""
        self.krowcomment = ""
        self.pccomment = ""

        logging.info(
            "Initialized WaterOil with %s saturation points", str(len(self.table))
        )

    def add_oilwater_fromtable(self, *args, **kwargs):
        logging.warning("add_oilwater_fromtable() is deprecated, use add_fromtable()")
        self.add_fromtable(*args, **kwargs)

    def add_fromtable(
        self,
        df,
        swcolname="Sw",
        krwcolname="krw",
        krowcolname="krow",
        pccolname="pcow",
        krwcomment="",
        krowcomment="",
        pccomment="",
        sorw=None,
    ):
        """Interpolate relpermdata from a dataframe.

        The saturation range with endpoints must be set up beforehand,
        and must be compatible with the tabular input. The tabular
        input will be interpolated to the initialized Sw-table

        If you have krw and krow in different dataframes, call this
        function twice

        Calling function is responsible for checking if any data was
        actually added to the table.

        The relpermdata will be interpolated using a monotone cubic
        interpolator below 1-sorw, and linearly above 1-sorw. Capillary
        pressure data will be interpolated monotone cubicly over the
        entire saturation interval

        The python package ecl2df has a tool for converting Eclipse input
        files to dataframes.

        Args:
            df (pd.DataFrame): containing data
            swcolname (string): column name with the saturation data in the dataframe df
            krwcolname (string): name of column in df with krw
            krowcolname (string): name of column in df with krow
            pccolname (string): name of column in df with capillary pressure data
            krwcomment (string): Inserted into comment
            krowcomment (string): Inserted into comment
            pccomment (str): Inserted into comment
            sorw (float): Explicit sorw. If None, it will be estimated from
                the numbers in krw (or krow)
        """
        from scipy.interpolate import PchipInterpolator, interp1d

        if swcolname not in df:
            logging.critical(
                swcolname + " not found in dataframe, can't read table data"
            )
            raise ValueError
        if (df[swcolname].diff() < 0).any():
            raise ValueError("sw data not sorted")
        if krwcolname in df:
            if not sorw:
                sorw = df[swcolname].max() - utils.estimate_diffjumppoint(
                    df, xcol=swcolname, ycol=krwcolname, side="right"
                )
                logging.info("Estimated sorw in tabular data to %f", sorw)
            assert -epsilon <= sorw <= 1 + epsilon
            linearpart = df[swcolname] >= 1 - sorw
            nonlinearpart = df[swcolname] <= 1 - sorw  # (overlapping at sorw)
            if sum(linearpart) < 2:
                linearpart = pd.Series([False] * len(linearpart))
                nonlinearpart = ~linearpart
                sorw = 0
            if sum(nonlinearpart) < 2:
                nonlinearpart = pd.Series([False] * len(nonlinearpart))
                linearpart = ~nonlinearpart
            if not np.isclose(df[swcolname].min(), self.table["sw"].min()):
                raise ValueError("Incompatible swl")
            # Verify that incoming data is increasing (or level):
            if not (df[krwcolname].diff().dropna() > -epsilon).all():
                raise ValueError("Incoming krw not increasing")
            if sum(nonlinearpart) >= 2:
                pchip = PchipInterpolator(
                    df[nonlinearpart][swcolname].astype(float),
                    df[nonlinearpart][krwcolname].astype(float),
                )
                self.table.loc[self.table["sw"] <= 1 - sorw, "krw"] = pchip(
                    self.table.loc[self.table["sw"] <= 1 - sorw, "sw"]
                )
            if sum(linearpart) >= 2:
                linearinterpolator = interp1d(
                    df[linearpart][swcolname].astype(float),
                    df[linearpart][krwcolname].astype(float),
                )
                self.table.loc[self.table["sw"] > 1 - sorw, "krw"] = linearinterpolator(
                    self.table.loc[self.table["sw"] > 1 - sorw, "sw"]
                )
            self.sorw = sorw
            self.krwcomment = "-- krw from tabular input" + krwcomment + "\n"

        if krowcolname in df:
            if not sorw:
                sorw = df[swcolname].max() - utils.estimate_diffjumppoint(
                    df, xcol=swcolname, ycol=krowcolname, side="right"
                )
                logging.info("Estimated sorw in tabular data from krow to %s", sorw)
            assert -epsilon <= sorw <= 1 + epsilon
            linearpart = df[swcolname] >= 1 - sorw
            nonlinearpart = df[swcolname] <= 1 - sorw  # (overlapping at sorw)
            if sum(linearpart) < 2:
                linearpart = pd.Series([False] * len(linearpart))
                nonlinearpart = ~linearpart
                sorw = 0
            if sum(nonlinearpart) < 2:
                nonlinearpart = pd.Series([False] * len(nonlinearpart))
                linearpart = ~nonlinearpart
            if not np.isclose(df[swcolname].min(), self.table["sw"].min()):
                raise ValueError("Incompatible swl")
            if not (df[krowcolname].diff().dropna() < epsilon).all():
                raise ValueError("Incoming krow not decreasing")
            if sum(nonlinearpart) >= 2:
                pchip = PchipInterpolator(
                    df[nonlinearpart][swcolname].astype(float),
                    df[nonlinearpart][krowcolname].astype(float),
                )
                self.table.loc[self.table["sw"] <= 1 - sorw, "krow"] = pchip(
                    self.table.loc[self.table["sw"] <= 1 - sorw, "sw"]
                )
            if sum(linearpart) >= 2:
                linearinterpolator = interp1d(
                    df[linearpart][swcolname].astype(float),
                    df[linearpart][krowcolname].astype(float),
                )
                self.table.loc[
                    self.table["sw"] > 1 - sorw, "krow"
                ] = linearinterpolator(
                    self.table.loc[self.table["sw"] > 1 - sorw, "sw"]
                )
            self.sorw = sorw
            self.krowcomment = "-- krow from tabular input" + krowcomment + "\n"
        if pccolname in df:
            # Incoming dataframe must cover the range:
            if df[swcolname].min() > self.table["sw"].min():
                raise ValueError("Too large swl for pc interpolation")
            if df[swcolname].max() < self.table["sw"].max():
                raise ValueError("max(sw) of incoming data not large enough")
            if np.isinf(df[pccolname]).any():
                logging.warning(
                    (
                        "Infinity pc values detected. Will be dropped. "
                        "Risk of extrapolation"
                    )
                )
            df = df.replace([np.inf, -np.inf], np.nan)
            df.dropna(subset=[pccolname], how="all", inplace=True)
            # If nonzero, then it must be decreasing:
            if df[pccolname].abs().sum() > 0:
                if not (df[pccolname].diff().dropna() < 0.0).all():
                    raise ValueError("Incoming pc not decreasing")
            pchip = PchipInterpolator(
                df[swcolname].astype(float), df[pccolname].astype(float)
            )
            self.table["pc"] = pchip(self.table["sw"])
            if np.isnan(self.table["pc"]).any() or np.isinf(self.table["pc"]).any():
                raise ValueError("inf/nan in interpolated data, check input")
            self.pccomment = "-- pc from tabular input" + pccomment + "\n"

    def add_corey_water(self, nw=2, krwend=1, krwmax=None):
        """ Add krw data through the Corey parametrization

        A column named 'krw' will be added. If it exists, it will
        be replaced.

        It is assumed that there are no sw points between
        sw=1-sorw and sw=1, which should give linear
        interpolations in simulators. The corey parameter
        applies up to 1-sorw.

        krwmax will be ignored if sorw is close to zero

        Args:
            nw (float): Corey parameter for water.
            krwend (float): value of krw at 1 - sorw.
            krwmax (float): maximal value at Sw=1. Default 1

        """
        assert epsilon < nw < MAX_EXPONENT
        if krwmax:
            assert 0 < krwend <= krwmax <= 1.0
        else:
            assert 0 < krwend <= 1.0

        self.table["krw"] = krwend * self.table.swn ** nw

        self._handle_endpoints_linearpart_water(krwend, krwmax)

        if not krwmax:
            krwmax = 1
        self.krwcomment = "-- Corey krw, nw=%g, krwend=%g, krwmax=%g\n" % (
            nw,
            krwend,
            krwmax,
        )

    def _handle_endpoints_linearpart_water(self, krwend, krwmax=None):
        """Internal utility function to handle krw
        around endpoints.

        """
        # Avoid machine accuracy problems around sorw (monotonicity):
        self.table.loc[self.table["krw"] > krwmax, "krw"] = krwmax

        # We assume there is no points between 1 - sorw and 1, so no
        # need to excplicitly insert linearly interpolated values.
        if self.sorw > 1.0 / SWINTEGERS:
            if not krwmax:
                krwmax = 1.0
            self.table.loc[self.table["sw"] > (1 - self.sorw - epsilon), "krw"] = krwmax
        else:
            if krwmax:
                logging.warning("krwmax ignored when sorw is zero")
            self.table.loc[self.table["sw"] > (1 - self.sorw - epsilon), "krw"] = krwend
        self.table.loc[np.isclose(self.table["sw"], 1 - self.sorw), "krw"] = krwend
        self.table.loc[self.table.sw < self.swcr, "krw"] = 0

    def _handle_endpoints_linearpart_oil(self, kroend, kromax=None):
        """Internal utility function to handle krow
        around endpoints.

        Ensures we obey the endpoints, and linearity where needed"""

        # Linear curve between swl and swcr:
        self.table.loc[self.table["son"] > 1.0 + epsilon, "krow"] = np.nan
        if self.swcr < self.swl + self.h:
            if kromax:
                logging.warning("kromax ignored when swcr is close to swl")
            self.table.loc[self.table["sw"] <= self.swl + epsilon, "krow"] = kroend
        else:
            if not kromax:
                kromax = 1
            self.table.loc[self.table["sw"] <= self.swl + epsilon, "krow"] = kromax
            interp_krow = (
                self.table[["sw", "krow"]]
                .set_index("sw")
                .interpolate(method="index")["krow"]
            )
            self.table.loc[:, "krow"] = interp_krow.values

        # Avoid machine accuracy problems around swcr (monotonicity):
        self.table.loc[self.table["krow"] > kromax, "krow"] = kromax

    def add_LET_water(self, l=2, e=2, t=2, krwend=1, krwmax=None):
        """Add krw data through LET parametrization

        It is assumed that there are no sw points between
        sw=1-sorw and sw=1, which should give linear
        interpolations in simulators. The LET parameters
        apply up to 1-sorw.

        krwmax will be ignored if sorw is close to zero.

        Args:
            l (float): LET parameter
            e (float): LET parameter
            t (float): LET parameter
            krwend (float): value of krw at 1 - sorw
            krwmax (float): maximal value at Sw=1. Default 1
        """
        assert epsilon < l < MAX_EXPONENT
        assert epsilon < e < MAX_EXPONENT
        assert epsilon < t < MAX_EXPONENT
        if krwmax:
            assert 0 < krwend <= krwmax <= 1.0
        else:
            assert 0 < krwend <= 1.0

        self.table["krw"] = (
            krwend
            * self.table.swn ** l
            / ((self.table.swn ** l) + e * (1 - self.table.swn) ** t)
        )
        self._handle_endpoints_linearpart_water(krwend, krwmax)

        if not krwmax:
            krwmax = 1
        self.krwcomment = "-- LET krw, l=%g, e=%g, t=%g, krwend=%g, krwmax=%g\n" % (
            l,
            e,
            t,
            krwend,
            krwmax,
        )

    def add_LET_oil(self, l=2, e=2, t=2, kroend=1, kromax=None):
        """
        Add kro data through LET parametrization

        kromax will be ignored if swcr is close to swl.

        Args:
            l (float): LET parameter
            e (float): LET parameter
            t (float): LET parameter
            kroend (float): value of kro at swcr
            kromax (float): maximal value of kro at sw=swl. Default 1

        Returns:
            None (modifies object)
        """
        assert epsilon < l < MAX_EXPONENT
        assert epsilon < e < MAX_EXPONENT
        assert epsilon < t < MAX_EXPONENT
        if kromax:
            assert 0 < kroend <= kromax <= 1.0
        else:
            assert 0 < kroend <= 1.0

        self.table["krow"] = (
            kroend
            * self.table.son ** l
            / ((self.table.son ** l) + e * (1 - self.table.son) ** t)
        )
        self.table.loc[self.table.sw >= (1 - self.sorw), "krow"] = 0

        self._handle_endpoints_linearpart_oil(kroend, kromax)

        if not kromax:
            kromax = 1
        self.krowcomment = "-- LET krow, l=%g, e=%g, t=%g, kroend=%g, kromax=%g\n" % (
            l,
            e,
            t,
            kroend,
            kromax,
        )

    def add_corey_oil(self, now=2, kroend=1, kromax=None):
        """Add kro data through the Corey parametrization

        Corey applies to the interval between swcr and 1 - sorw

        Curve is linear between swl and swcr, zero above 1 - sorw.

        kromax will be ignored if swcr is close to swl.

        Args:
            now (float): Corey exponent
            kroend (float): kro value at swcr
            kromax (float): kro value at swl
        Returns:
            None (modifies object)
        """
        assert epsilon < now < MAX_EXPONENT
        if kromax:
            assert 0 < kroend <= kromax <= 1.0
        else:
            assert 0 < kroend <= 1.0

        self.table["krow"] = kroend * self.table.son ** now
        self.table.loc[self.table.sw >= (1 - self.sorw), "krow"] = 0

        self._handle_endpoints_linearpart_oil(kroend, kromax)

        if not kromax:
            kromax = 1
        self.krowcomment = "-- Corey krow, now=%g, kroend=%g, kromax=%g\n" % (
            now,
            kroend,
            kromax,
        )

    def add_simple_J(self, a=5, b=-1.5, poro_ref=0.25, perm_ref=100, drho=300, g=9.81):
        """Add capillary pressure function from a simplified J-function

        This is the 'inverse' or 'RMS' version of the a and b, the formula
        is

            J = a S_w^b

        J is not dimensionless.
        Doc: https://wiki.equinor.com/wiki/index.php/Res:Water_saturation_from_Leverett_J-function

        poro_ref is a fraction, between 0 and 1
        perm_ref is in milliDarcy
        drho has SI units kg/m³. Default value is 300
        g has SI units m/s², default value is 9.81
        """  # noqa
        assert g >= 0
        assert b < MAX_EXPONENT
        assert b > -MAX_EXPONENT
        assert 0.0 <= poro_ref <= 1.0
        assert perm_ref > 0.0

        if self.swl < epsilon:
            logging.error(
                "swl must larger than zero to avoid infinite capillary pressure"
            )
            raise ValueError

        if b > 0:
            logging.warning(
                "positive b will give increasing capillary pressure with saturation"
            )

        # drho = rwo_w - rho_o, in units g/cc

        # swnpc is a normalized saturation, but normalized with
        # respect to swirr, not to swl (the swirr here is sometimes
        # called 'swirra' - asymptotic swirr)
        self.table["J"] = a * self.table.swnpc ** b
        self.table["H"] = self.table.J * math.sqrt(poro_ref / perm_ref)
        # Scale drho and g from SI units to g/cc and m/s²100
        self.table["pc"] = self.table.H * drho / 1000 * g / 100.0
        self.pccomment = (
            "-- Simplified J function for Pc; \n--   "
            + "a=%g, b=%g, poro_ref=%g, perm_ref=%g mD, drho=%g kg/m³, g=%g m/s²\n"
            % (a, b, poro_ref, perm_ref, drho, g)
        )

    def add_normalized_J(self, a, b, poro, perm, sigma_costau):
        """
        Add capillary pressure in bar through a normalized J-function.

        .. math::

            p_c = \\frac{\left(\\frac{S_w}{a}\\right)^{\\frac{1}{b}}
            \sigma \cos \\tau}{\sqrt{\\frac{k}{\phi}}}

        The Sw saturation used in the formula is normalized with respect
        to the swirr parameter.

        Args:
            a (float): a parameter
            b (float): b exponent (typically negative)
            poro (float): Porosity value, fraction between 0 and 1
            perm (float): Permeability value in mD
            sigma_costau (float): Interfacial tension in mN/m (typical value 30 mN/m)

        Returns:
            None. Modifies pc column in self.table, using bar as pressure unit.
        """  # noqa
        assert epsilon < abs(a) < MAX_EXPONENT
        assert epsilon < abs(b) < MAX_EXPONENT
        assert epsilon < poro <= 1.0
        assert epsilon < perm
        assert isinstance(sigma_costau, (int, float))

        if b < 0 and np.isclose(self.swirr, self.swl):
            logging.error("swl must be set larger than swirr to avoid infinite p_c")
            raise ValueError("swl must be larger than swirr")

        if abs(b) < 0.01:
            logging.warning(
                "b exponent is very small, risk of infinite capillary pressure"
            )

        if abs(a) < 0.01:
            logging.warning(
                "a parameter is very small, risk of infinite capillary pressure"
            )

        if abs(a) > 5:
            logging.warning(
                "a parameter is very high, risk of infinite capillary pressure"
            )

        # 1 atm is equivalent to 101325 pascal = 1.01325 bar
        # pascal_to_atm = 1.0 / 101325.0  # = 9.86923267e-6
        pascal_to_bar = 1e-5

        perm_D = perm / 1000
        perm_sq_meters = perm_D * 9.869233e-13
        tmp = (self.table["swnpc"] / a) ** (1.0 / b)
        tmp = tmp / math.sqrt(perm_sq_meters / poro)
        tmp = tmp * sigma_costau / 1000  # Converting mN/m to N/m
        self.table["pc"] = tmp * pascal_to_bar
        self.pccomment = (
            "-- Capillary pressure from normalized J-function, in bar\n"
            + "-- a=%g, b=%g, poro=%g, perm=%g mD, sigma_costau=%g mN/m\n"
            % (a, b, poro, perm, sigma_costau)
        )

    def add_skjaeveland_pc(self, cw, co, aw, ao, swr=None, sor=None):
        """Add capillary pressure from the Skjæveland correlation,

        Doc: https://wiki.equinor.com/wiki/index.php/Res:The_Skjaeveland_correlation_for_capillary_pressure

        The implementation is unit independent, units are contained in the
        input constants.

        If swr and sor are not provided, it will be taken from the
        swirr and sorw. Only use different values here if you know
        what you are doing.

        Modifies or adds self.table.pc if succesful.
        Returns false if error occured.

        """  # noqa
        inputerror = False
        if cw < 0:
            logging.error("cw must be larger or equal to zero")
            inputerror = True
        if co > 0:
            logging.error("co must be less than zero")
            inputerror = True
        if aw <= 0:
            logging.error("aw must be larger than zero")
            inputerror = True
        if ao <= 0:
            logging.error("ao must be larger than zero")
            inputerror = True

        if swr is None:
            swr = self.swirr
        if sor is None:
            sor = self.sorw

        if swr >= 1 - sor:
            logging.error("swr (swirr) must be less than 1 - sor")
            inputerror = True
        if swr < 0 or swr > 1:
            logging.error("swr must be contained in [0,1]")
            inputerror = True
        if sor < 0 or sor > 1:
            logging.error("sor must be contained in [0,1]")
            inputerror = True
        if inputerror:
            return False
        self.pccomment = (
            "-- Skjæveland correlation for Pc;\n"
            + "-- cw=%g, co=%g, aw=%g, ao=%g, swr=%g, sor=%g\n"
            % (cw, co, aw, ao, swr, sor)
        )

        # swnpc is a normalized saturation, but normalized with
        # respect to swirr, not to swl (the swirr here is sometimes
        # called 'swirra' - asymptotic swirr)

        # swnpc is generated upon object initialization, but overwritten
        # here to most likely the same values.
        self.table["swnpc"] = (self.table.sw - swr) / (1 - swr)

        # sonpc is almost like 'son', but swl is not used here:
        self.table["sonpc"] = (1 - self.table.sw - sor) / (1 - sor)

        # The Skjæveland correlation
        self.table.loc[self.table.sw < 1 - sor, "pc"] = cw / (
            self.table.swnpc ** aw
        ) + co / (self.table.sonpc ** ao)

        # From 1-sor, the pc is not defined. We want to extrapolate constantly,
        # but with a twist as Eclipse does not non-monotone capillary pressure:
        self.table["pc"].fillna(value=self.table.pc.min(), inplace=True)
        nanrows = self.table.sw > 1 - sor - epsilon
        self.table.loc[nanrows, "pc"] = (
            self.table.loc[nanrows, "pc"] - self.table.loc[nanrows, "sw"]
        )  # Just deduct sw to make it monotone..

    def add_LET_pc_pd(self, Lp, Ep, Tp, Lt, Et, Tt, Pcmax, Pct):
        """Add a primary drainage LET capillary pressure curve.

        Docs: https://wiki.equinor.com/wiki/index.php/Res:The_LET_correlation_for_capillary_pressure

        Note that Pc where Sw > 1 - sorw will appear linear because
        there are no saturation points in that interval.
        """  # noqa
        assert epsilon < Lp < MAX_EXPONENT
        assert epsilon < Ep < MAX_EXPONENT
        assert epsilon < Tp < MAX_EXPONENT
        assert epsilon < Lt < MAX_EXPONENT
        assert epsilon < Et < MAX_EXPONENT
        assert epsilon < Tt < MAX_EXPONENT
        assert Pct <= Pcmax

        # The "forced part"
        self.table["Ffpcow"] = (1 - self.table["swnpc"]) ** Lp / (
            (1 - self.table["swnpc"]) ** Lp + Ep * self.table["swnpc"] ** Tp
        )

        # The gradual rise part:
        self.table["Ftpcow"] = self.table["swnpc"] ** Lt / (
            self.table["swnpc"] ** Lt + Et * (1 - self.table["swnpc"]) ** Tt
        )

        # Putting it together:
        self.table["pc"] = (
            (Pcmax - Pct) * self.table["Ffpcow"] - Pct * self.table["Ftpcow"] + Pct
        )

        # Special handling of the interval [0,swirr]
        self.table.loc[self.table["swn"] < epsilon, "pc"] = Pcmax
        self.pccomment = (
            "-- LET correlation for primary drainage Pc;\n"
            + "-- Lp=%g, Ep=%g, Tp=%g, Lt=%g, Et=%g, Tt=%g, Pcmax=%g, Pct=%g\n"
            % (Lp, Ep, Tp, Lt, Et, Tt, Pcmax, Pct)
        )

    def add_LET_pc_imb(self, Ls, Es, Ts, Lf, Ef, Tf, Pcmax, Pcmin, Pct):
        """Add an imbition LET capillary pressure curve.

        Docs: https://wiki.equinor.com/wiki/index.php/Res:The_LET_correlation_for_capillary_pressure
        """  # noqa
        assert epsilon < Ls < MAX_EXPONENT
        assert epsilon < Es < MAX_EXPONENT
        assert epsilon < Ts < MAX_EXPONENT
        assert epsilon < Lf < MAX_EXPONENT
        assert epsilon < Ef < MAX_EXPONENT
        assert epsilon < Tf < MAX_EXPONENT
        assert Pcmin <= Pct <= Pcmax

        # Normalized water saturation including sorw
        self.table["swnpco"] = (self.table.sw - self.swirr) / (
            1 - self.sorw - self.swirr
        )

        # The "forced part"
        self.table["Fficow"] = self.table["swnpco"] ** Lf / (
            self.table["swnpco"] ** Lf + Ef * (1 - self.table["swnpco"]) ** Tf
        )

        # The spontaneous part:
        self.table["Fsicow"] = (1 - self.table["swnpco"]) ** Ls / (
            (1 - self.table["swnpco"]) ** Ls + Es * self.table["swnpco"] ** Ts
        )

        # Putting it together:
        self.table["pc"] = (
            (Pcmax - Pct) * self.table["Fsicow"]
            + (Pcmin - Pct) * self.table["Fficow"]
            + Pct
        )

        # Special handling of the interval [0,swirr]
        self.table.loc[self.table["swnpco"] < epsilon, "pc"] = Pcmax
        # and [1-sorw,1]
        self.table.loc[self.table["swnpco"] > 1 - epsilon, "pc"] = Pcmin
        self.pccomment = (
            "-- LET correlation for imbibition Pc;\n -- "
            + "Ls=%g, Es=%g, Ts=%g, Lf=%g, Ef=%g, Tf=%g, Pcmax=%g, Pcmin=%g, Pct=%g\n"
            % (Ls, Es, Ts, Lf, Ef, Tf, Pcmax, Pcmin, Pct)
        )

    def estimate_sorw(self, curve="krw"):
        """Estimate sorw of the current krw data.

        This is mostly relevant when add_fromtable() has been used.
        sorw is estimated by searching for a linear part in krw downwards from sw=1.
        In practice it is impossible to infer sorw = 0, since we are limited by
        h, and the last segment from sw=1-h to sw=1 can always be assumed linear.
        Expect sorw = h if the real sorw = 0, but do not depend that it might
        not return zero in the future (one could argue that sorw = h should be
        specially treated to mean sorw = 0)

        If the curve is linear everywhere, sorw will be returned as swl + h

        krow is not used, and should probably not be, as it can be very close to
        zero before approaching sorw.

        Args:
            curve (str): Colum name of column to use, default is krw.
                If this is all linear, but krow is not, you might be better off
                with krow
        Returns:
            float: The estimated sorw.
        """
        assert curve in self.table
        assert self.table[curve].sum() > 0
        return self.table["sw"].max() - utils.estimate_diffjumppoint(
            self.table, xcol="sw", ycol=curve, side="right"
        )

    def estimate_swcr(self, curve="krow"):
        """Estimate swcr of the current krw data.

        swcr is estimated by searching for a linear part in krw upwards from sw=swl.
        In practice it is impossible to infer swcr = 0, since we are limited by
        h, and the first segment is assumed linear anyways.

        If the curve is linear everywhere, swcr can end up at the right end
        of your saturation interval.

        Args:
            curve (str): Colum name of column to use, default is krow.
                If this is all linear, but krw is not, you might be better off
                with krw
        Returns:
            float: The estimated sgcr.
        """
        assert curve in self.table
        assert self.table[curve].sum() > 0
        return utils.estimate_diffjumppoint(
            self.table, xcol="sw", ycol=curve, side="left"
        )

    def crosspoint(self):
        """Locate and return the saturation point where krw = krow

        Accuracy of this crosspoint depends on the resolution chosen
        when initializing the saturation range
       """

        # Make a copy for calculations
        tmp = pd.DataFrame(self.table[["sw", "krw", "krow"]])
        tmp.loc[:, "krwminuskrow"] = tmp["krw"] - tmp["krow"]

        # Add a zero value for the difference column, and interpolate
        # the sg column to the zero value
        zerodf = pd.DataFrame(index=[len(tmp)], data={"krwminuskrow": 0.0})
        tmp = pd.concat([tmp, zerodf], sort=True)
        # When Pandas is upgraded for all users:
        # tmp = pd.concat([tmp, zerodf], sort=True)
        tmp.set_index("krwminuskrow", inplace=True)
        tmp.interpolate(method="slinear", inplace=True)

        return tmp[np.isclose(tmp.index, 0.0)].sw.values[0]

    def selfcheck(self):
        """Check validities of the data in the table.

        An unfinished object will return False.

        If you call SWOF, this function must not return False

        This function should not throw an exception, but capture
        the error and give an error.
        """
        error = False
        if "krw" not in self.table:
            logging.error("krw data not found")
            error = True
        if "krow" not in self.table:
            logging.error("krow data not found")
            error = True
        if not (self.table["sw"].diff().dropna().round(10) > -epsilon).all():
            logging.error("sw data not strictly increasing")
            error = True
        if (
            "krw" in self.table
            and not (self.table["krw"].diff().dropna().round(10) >= -epsilon).all()
        ):
            logging.error("krw data not monotonically increasing")
            error = True
        if (
            "krow" in self.table.columns
            and not (self.table["krow"].diff().dropna().round(10) <= epsilon).all()
        ):
            logging.error("krow data not monotonically decreasing")
            error = True
        if "pc" in self.table.columns and self.table["pc"][0] > -epsilon:
            if not (self.table["pc"].diff().dropna().round(10) < epsilon).all():
                logging.error("pc data not strictly decreasing")
                error = True
        if "pc" in self.table.columns and np.isinf(self.table["pc"].max()):
            logging.error("pc goes to infinity. Maybe swirr=swl?")
            error = True
        for col in list(set(["sw", "krw", "krow"]) & set(self.table.columns)):
            if not (
                (round(min(self.table[col]), 10) >= -epsilon)
                and (round(max(self.table[col]), 10) <= 1 + epsilon)
            ):
                logging.error("%s data should be contained in [0,1]", col)
                error = True
        if error:
            return False
        else:
            logging.info("WaterOil object is checked to be valid")
            return True

    def SWOF(self, header=True, dataincommentrow=True):
        if not self.selfcheck():
            return
        string = ""
        if "pc" not in self.table.columns:
            self.table["pc"] = 0
            self.pccomment = "-- Zero capillary pressure\n"
        if header:
            string += "SWOF\n"
        string += "-- " + self.tag + "\n"
        string += "-- Sw Krw Krow Pc\n"
        if dataincommentrow:
            string += self.swcomment
            string += self.krwcomment
            string += self.krowcomment
            string += "-- krw = krow @ sw=%1.5f\n" % self.crosspoint()
            string += self.pccomment
        string += self.table[["sw", "krw", "krow", "pc"]].to_csv(
            sep=" ", float_format="%1.7f", header=None, index=False
        )
        string += "/\n"  # Empty line at the end
        return string

    def SWFN(self, header=True, dataincommentrow=True):
        if not self.selfcheck():
            return
        string = ""
        if "pc" not in self.table.columns:
            self.table["pc"] = 0
            self.pccomment = "-- Zero capillary pressure\n"
        if header:
            string += "SWFN\n"
        string += "-- " + self.tag + "\n"
        string += "-- Sw Krw Pc\n"
        if dataincommentrow:
            string += self.swcomment
            string += self.krwcomment
            if "krow" in self.table.columns:
                string += "-- krw = krow @ sw=%1.5f\n" % self.crosspoint()
            string += self.pccomment
        string += self.table[["sw", "krw", "pc"]].to_csv(
            sep=" ", float_format="%1.7f", header=None, index=False
        )
        string += "/\n"  # Empty line at the end
        return string

    def WOTABLE(self, header=True, dataincommentrow=True):
        """Return a string for a Nexus WOTABLE"""
        string = ""
        if "pc" not in self.table.columns:
            self.table["pc"] = 0
            self.pccomment = "-- Zero capillary pressure\n"
        if header:
            string += "WOTABLE\n"
            string += "SW KRW KROW PC\n"
        if dataincommentrow:
            string += self.swcomment.replace("--", "!")
            string += self.krwcomment.replace("--", "!")
            string += self.krowcomment.replace("--", "!")
            string += "! krw = krow @ sw=%1.5f\n" % self.crosspoint()
            string += self.pccomment.replace("--", "!")
        string += self.table[["sw", "krw", "krow", "pc"]].to_csv(
            sep=" ", float_format="%1.7f", header=None, index=False
        )
        return string

    def plotpc(
        self,
        ax=None,
        color="blue",
        alpha=1,
        label=None,
        linewidth=1,
        linestyle="-",
        logscale=False,
    ):
        """Plot capillary pressure (pc) a supplied matplotlib axis"""
        import matplotlib.pyplot as plt
        import matplotlib

        if not ax:
            matplotlib.style.use("ggplot")
            _, useax = plt.subplots()
        else:
            useax = ax
        self.table.plot(
            ax=useax,
            x="sw",
            y="pc",
            c=color,
            alpha=alpha,
            legend=None,
            linewidth=linewidth,
            linestyle=linestyle,
        )
        if logscale:
            useax.set_yscale("log")
        if not ax:
            plt.show()

    def plotkrwkrow(
        self, ax=None, color="blue", alpha=1, label=None, linewidth=1, linestyle="-"
    ):
        """Plot krw and krow on a supplied matplotlib axis"""
        import matplotlib.pyplot as plt
        import matplotlib

        if not ax:
            matplotlib.style.use("ggplot")
            _, useax = plt.subplots()
        else:
            useax = ax
        self.table.plot(
            ax=useax,
            x="sw",
            y="krw",
            c=color,
            alpha=alpha,
            legend=None,
            linewidth=linewidth,
            linestyle=linestyle,
        )
        self.table.plot(
            ax=useax,
            x="sw",
            y="krow",
            c=color,
            alpha=alpha,
            legend=None,
            linewidth=linewidth,
            linestyle=linestyle,
        )
        if not ax:
<<<<<<< HEAD
            plt.show()

    def crosspoint(self):
        """Locate and return the saturation point where krw = krow

        Accuracy of this crosspoint depends on the resolution chosen
        when initializing the saturation range
       """

        # Make a copy for calculations
        tmp = pd.DataFrame(self.table[["sw", "krw", "krow"]])
        tmp.loc[:, "krwminuskrow"] = tmp["krw"] - tmp["krow"]

        # Add a zero value for the difference column, and interpolate
        # the sg column to the zero value
        zerodf = pd.DataFrame(index=[len(tmp)], data={"krwminuskrow": 0.0})
        tmp = pd.concat([tmp, zerodf], sort=True)
        # When Pandas is upgraded for all users:
        # tmp = pd.concat([tmp, zerodf], sort=True)
        tmp.set_index("krwminuskrow", inplace=True)
        tmp.interpolate(method="slinear", inplace=True)

        return tmp[np.isclose(tmp.index, 0.0)]["sw"].values[0]
=======
            plt.show()
>>>>>>> 17cdb485
<|MERGE_RESOLUTION|>--- conflicted
+++ resolved
@@ -1009,30 +1009,4 @@
             linestyle=linestyle,
         )
         if not ax:
-<<<<<<< HEAD
-            plt.show()
-
-    def crosspoint(self):
-        """Locate and return the saturation point where krw = krow
-
-        Accuracy of this crosspoint depends on the resolution chosen
-        when initializing the saturation range
-       """
-
-        # Make a copy for calculations
-        tmp = pd.DataFrame(self.table[["sw", "krw", "krow"]])
-        tmp.loc[:, "krwminuskrow"] = tmp["krw"] - tmp["krow"]
-
-        # Add a zero value for the difference column, and interpolate
-        # the sg column to the zero value
-        zerodf = pd.DataFrame(index=[len(tmp)], data={"krwminuskrow": 0.0})
-        tmp = pd.concat([tmp, zerodf], sort=True)
-        # When Pandas is upgraded for all users:
-        # tmp = pd.concat([tmp, zerodf], sort=True)
-        tmp.set_index("krwminuskrow", inplace=True)
-        tmp.interpolate(method="slinear", inplace=True)
-
-        return tmp[np.isclose(tmp.index, 0.0)]["sw"].values[0]
-=======
-            plt.show()
->>>>>>> 17cdb485
+            plt.show()